--- conflicted
+++ resolved
@@ -1,15 +1,6 @@
 {
   "dependencies": {
-<<<<<<< HEAD
-    "@ensdomains/buffer": "0.0.13",
-    "@nomiclabs/hardhat-truffle5": "^2.0.0",
-    "@nomiclabs/hardhat-web3": "^2.0.0",
-    "hardhat": "^2.0.6",
-    "hardhat-gas-reporter": "^1.0.4",
-    "truffle-assertions": "^0.9.2"
-=======
     "@ensdomains/buffer": "0.1.0"
->>>>>>> 6d14d3ce
   },
   "homepage": "https://github.com/smartcontractkit/solidity-cborutils",
   "license": "MIT",
@@ -31,7 +22,8 @@
     "cbor": ">=5.0.0",
     "solhint": "^3.3.6",
     "solium": "^1.2.5",
-    "truffle": "^5"
+    "truffle": "^5",
+    "truffle-assertions": "^0.9.2"
   },
   "files": [
     "contracts"
